# Changelog

All notable changes to this project will be documented in this file.

## [Next] - YYYY-MM-DD

What's changed

* For Issue [#564](https://github.com/open-telemetry/weaver/issues/564) - Require attributes and event fields to have stability: Added warnings for missing stability on: Attributes, Enum members in attributes, Event AnyValues, Enum members in AnyValues. ([#568](https://github.com/open-telemetry/weaver/pull/568) by @jerbly).
* **Breaking Change**: Introduced a new `weaver registry diff` command to generate a diff report between two versions of
  the semantic convention registry. This PR introduces a breaking change in the semantic conventions schema. While the
  text-based `deprecated` field is still supported for compatibility reasons, future semantic conventions should use the
  new `deprecated` structured format. ([#400](https://github.com/open-telemetry/weaver/pull/400/) by @lquerel).
  * The `deprecated` field is now a structured field defining the precise reason for deprecation. The semantic
    conventions must be updated to adopt this new format.
  * The changes related to the `deprecated` field (i.e., string → struct) also have a potential impact on certain
    templates that reference the `deprecated` field as containing text. These templates will need to be updated to use
    the `brief` field, which provides a textual explanation of the reasons for the deprecation.
* For issue [#569](Add include_stability config into semconv_grouped_attributes): `is_experimental` returns `true` by default. ([#570](https://github.com/open-telemetry/weaver/pull/570) by @jerbly).
* Added an OTLP receiver to Weaver to prepare for the `weaver registry live-check` command. (see [#548](https://github.com/open-telemetry/weaver/pull/548) by @lquerel)
* Refactored CLI registry commands to remove some duplication. Resolving the registry with policy checks is common for `generate`, `resolve` and `check`. ([#536](https://github.com/open-telemetry/weaver/pull/536) by @jerbly).
  * Added missing `after_resolution` policy checks to `generate` and `resolve` through the common code.
  * Removed the deprecated `--registry-git-sub-dir` option.
  * Fixed bug in `check` if `--skip-policies` was specified then it would not fail for any validation errors.
* Semantic Conventions Issue [#1513](https://github.com/open-telemetry/semantic-conventions/issues/1513) - Make span_kind required in yaml and break down multi-kind span definitions - ([#542](https://github.com/open-telemetry/weaver/pull/542) by @jerbly).
  * Updated the EBNF and JSON schema to define `span_kind` as mandatory for `span` group types. Added a group validity check as a warning.
<<<<<<< HEAD
* For issue [#569](Add include_stability config into semconv_grouped_attributes): added `stable_only` boolean flag as a parameter for
  `semconv_signal`, `semconv_grouped_attributes`, and other `semconv_*` JQ semconv helpers. When `stable_only` is set to `true`,
  corresponding helper function returns stable conventions only. If the flag is not set or set to false, stability filtering does not apply.
  It's recommended to use `stable_only` flag instead of `exclude_stability` parameter.
  ([#588](https://github.com/open-telemetry/weaver/pull/588))
=======
* First iteration of the new command: `registry emit`. Emits a semantic convention registry as example spans to your OTLP receiver. This may be useful in testing/simulation scenarios. ([#549](https://github.com/open-telemetry/weaver/pull/549) by @jerbly)


>>>>>>> 0b56e7f2

## [0.12.0] - 2024-12-09

What's changed

* Issue [#502](https://github.com/open-telemetry/weaver/issues/502) - Support stability definitions from [OTEP 232](https://github.com/open-telemetry/oteps/blob/main/text/0232-maturity-of-otel.md) - ([#504](https://github.com/open-telemetry/weaver/pull/504) by @jerbly).
  * Stability enum now has these variants: `stable`, `development`, `deprecated`, `alpha`, `beta`, `release_candidate`
  * `unmaintained` is not supported yet.
  * `experimental` is still accepted when parsing but aliased to `development`.
  * The minijinja test, `experimental`, now returns true for any variant other than `stable`.
  * EBNF and JSON schema updated to define the new enum without the `experimental` variant.
* Issue [#301](https://github.com/open-telemetry/weaver/issues/301) - Warn against usage of `allow_custom_values`. ([#514](https://github.com/open-telemetry/weaver/pull/514) by @jerbly).
* Fixed rego typos, attrigute and deprecaded ([#517](https://github.com/open-telemetry/weaver/pull/517) by @jerbly).
* Create better HTML comment parser - Allow more semconv snippet headers ([#512](https://github.com/open-telemetry/weaver/pull/512) by @jsuereth).
* Add javadoc <p> tag after lists ([#511](https://github.com/open-telemetry/weaver/pull/511) @trask).
* Javadoc <p> tags should only precede paragraphs ([#510](https://github.com/open-telemetry/weaver/pull/510) by @trask).
* More consistent newline behavior ([#509](https://github.com/open-telemetry/weaver/pull/509) by @trask).
* Add test cases to cover a paragraph after a list ([#508](https://github.com/open-telemetry/weaver/pull/508) by @trask).

Important note: Our CI/CD pipeline has been updated to use Rust cross-compilation, significantly speeding up the ARM
target (see [#506](https://github.com/open-telemetry/weaver/pull/506, thanks to @bernot-dev). If you encounter any
issues on ARM, please let us know as soon as possible. Thank you!

## [0.11.0] - 2024-12-05

What's changed

* Detect duplicate group ids, group names, and metric names. ([#382](https://github.com/open-telemetry/weaver/pull/382) by lquerel).
* Add support for Maps `map[]` to the definition of an `AnyValue`. ([#396](https://github.com/open-telemetry/weaver/pull/396) by @MSNev).
* Update semconv schema, syntax doc and validity check to correctly define `stability` as optional for attribute groups. ([#467](https://github.com/open-telemetry/weaver/pull/467) by @jerbly).
* Fix issue [#405](https://github.com/open-telemetry/weaver/issues/405) - Updated the EBNF and JSON schema to define the `extends` or `attributes` requirement mandatory for all group types except `metric` and `event`. Added a group validity check as a warning. ([#494](https://github.com/open-telemetry/weaver/pull/494) by @jerbly).
* Allow adding a description when using opt_in requirement level ([#392](https://github.com/open-telemetry/weaver/pull/392) by @joaopgrassi)
* Add warning that issues when using prefix on groups ([#407](https://github.com/open-telemetry/weaver/pull/407) by @jsuereth)
* Update comment filter to remove trailing spaces ([#453](https://github.com/open-telemetry/weaver/pull/453) by @jsuereth)
* Metrics and Events don't require attributes ([#494](https://github.com/open-telemetry/weaver/pull/494) by @jerbly)
* Added an option to follow symbolic links when loading the registry in various parts of the codebase. ([#468](https://github.com/open-telemetry/weaver/pull/468) by @leo6leo)
* Provide max line-length in comment filter. ([#454](https://github.com/open-telemetry/weaver/pull/454) by @jsuereth)

## [0.10.0] - 2024-09-23

What's changed

* Add support log based `event` definitions with a `body` of new `AnyValue` type. ([#297](https://github.com/open-telemetry/weaver/pull/297) by @MSNev).
* Add `escape_square_brackets` into `comment_formats` markdown configuration. ([#379](https://github.com/open-telemetry/weaver/pull/379) by @lquerel).
* Add `enforce_trailing_dots` into the `comment_formats` configuration. ([#378](https://github.com/open-telemetry/weaver/pull/378) by @lquerel).
* Add support for `indent_type` in both the comment filter and the `comment_formats` configuration. ([#377](https://github.com/open-telemetry/weaver/pull/377) by @lquerel).
* Add `regex_replace` filter to support replacing text using regex. ([#380](https://github.com/open-telemetry/weaver/pull/380) by @lquerel).
* Bump opentelemetry_sdk from 0.24.1 to 0.25.0 (#369)
* Bump opentelemetry-stdout from 0.5.0 to 0.25.0 (#368)
* Bump anyhow from 1.0.88 to 1.0.89 (#370)
* Bump regorus from 0.2.4 to 0.2.5 (#375)
* Bump minijinja-contrib from 2.2.0 to 2.3.1 (#376)
* Bump minijinja from 2.2.0 to 2.3.1 (#371)
* Bump globset from 0.4.14 to 0.4.15 (#366)

## [0.9.2] - 2024-09-09

What's Changed

* Build X86 + ARM64 image ([#346](https://github.com/open-telemetry/weaver/pull/346) by jsuereth). The parameter
  `--platform=linux/x86_64` is no longer needed to run this image on MacOS.
* Update docker guide for home directory ([#356](https://github.com/open-telemetry/weaver/pull/356) by jsuereth).
* Fix clippy issues. ([#357](https://github.com/open-telemetry/weaver/pull/357) by jsuereth).
* Bump alpine from 3.20.2 to 3.20.3 (#360)
* Bump anyhow from 1.0.86 to 1.0.87 (#359)
* Bump serde from 1.0.209 to 1.0.210 (#358)
* Bump serde_json from 1.0.127 to 1.0.128 (#354)
* Bump clap from 4.5.16 to 4.5.17 (#351)
* Bump regorus from 0.2.3 to 0.2.4 (#350)
* Bump indexmap from 2.4.0 to 2.5.0 (#349)
* Bump minijinja-contrib from 2.1.2 to 2.2.0 (#347)
* Bump ratatui from 0.28.0 to 0.28.1 (#341)
* Bump flate2 from 1.0.32 to 1.0.33 (#342)
* Bump minijinja from 2.1.2 to 2.2.0 (#343)
* Bump serde from 1.0.208 to 1.0.209 (#344)
* Bump serde_json from 1.0.125 to 1.0.127 (#340)

## [0.9.1] - 2024-08-22

Fixes

* Warnings detected in the baseline registry are now ignored and non-fatal errors will not
  interrupt any command before it completes
  ([#337](https://github.com/open-telemetry/weaver/pull/337) by lquerel).

## [0.9.0] - 2024-08-19

What's Changed

* ([#309](https://github.com/open-telemetry/weaver/pull/309) by lquerel) Configurable Comment Filter to Support Multiple Programming Language Comment Formats.
  More details in [Weaver Force Doc](https://github.com/open-telemetry/weaver/blob/main/crates/weaver_forge/README.md)
  and [Weaver Configuration Doc](https://github.com/open-telemetry/weaver/blob/main/docs/weaver-config.md).
* ([#300](https://github.com/open-telemetry/weaver/pull/300) by lquerel) Validation for the examples attribute field.
* ([#322](https://github.com/open-telemetry/weaver/pull/322), [#312](https://github.com/open-telemetry/weaver/pull/312),
  [#319](https://github.com/open-telemetry/weaver/pull/319), [#318](https://github.com/open-telemetry/weaver/pull/318),
  [#312](https://github.com/open-telemetry/weaver/pull/312), [#304](https://github.com/open-telemetry/weaver/pull/304)
  by jsuereth) Many improvements have been made to the creation of the Weaver Docker image,
  which is now scoring an A on the Scout Docker image score.
    * Add Weaver docker image to dependabot tracking,
    * Add build attestations,
    * Stop using root user the docker image,
    * Use official docker action to build docker image,
    * Update docker to use release build.
* ([#311](https://github.com/open-telemetry/weaver/pull/311) by MSNev) Fix `unknown.com` test reference issue.
* ([#307](https://github.com/open-telemetry/weaver/pull/307) by lmolkova) Move semconv schema definition from build tools.
* ([#305](https://github.com/open-telemetry/weaver/pull/305) by lquerel) Detect root attribute name duplicates during the resolution process.
* ([#294](https://github.com/open-telemetry/weaver/pull/294) by lquerel) Add template-level parameters and file_name per template config.
* (#327) Bump `regorus` from 0.2.2 to 0.2.3.
* (#326, #317, #302) Bump `clap` from 4.5.13 to 4.5.16.
* (#325, #313) Bump `serde` from 1.0.205 to 1.0.208.
* (#324) Bump `alpine` from 3.18.3 to 3.20.2.
* (#323) Bump `rust` from 1.76.0-alpine3.18 to 1.78.0-alpine3.18.
* (#320, #315, #287) Bump `serde_json` from 1.0.122 to 1.0.125.
* (#316) Bump `indexmap` from 2.3.0 to 2.4.0.
* (#314, #308) Bump `markdown` from 1.0.0-alpha.18 to 1.0.0-alpha.20.
* (#310) Bump `ratatui`, `textarea` and `crossterm` version in lock-step.
* (#303, #299, #293) Bump `tui-textarea` from 0.5.2 to 0.6.1.
* (#298) Bump `ratatui` from 0.27.0 to 0.28.0.
* (#292) Bump `flate2` from 1.0.30 to 1.0.31.
* (#290) Bump `regex` from 1.10.5 to 1.10.6.
* (#286) Bump `crossterm` from 0.27.0 to 0.28.1.

## [0.8.0] - 2024-08-01

What's Changed

* (#257 by lquerel) Infrastructure to support backward-compatibility testing and, more generally, policies applied to multi-version registries.

```
weaver registry check \
--registry https://github.com/open-telemetry/semantic-conventions.git[model] \
--baseline-registry https://github.com/open-telemetry/semantic-conventions/archive/refs/tags/v1.26.0.zip[model] \
--policy compatibility_check.rego
```

* (#284 by MadVikingGod) The `--policy` flag now accepts directories.
* (#270 by @lquerel) Follow build tools’ case conversion rules. Numbers are no longer considered word splitters.
* (#276 by @jsuereth) Remove legacy way of writing templates for semconv.
* (#274 by @lquerel) Enhance error reporting for invalid JQ expressions.
* (#275 by @lquerel) The custom JQ filter semconv_grouped_metrics now sorts metrics by their metric_name (issue #268).
* (#256) Bump gix from 0.63.0 to 0.64.0.
* (#271) Bump jaq-parse from 1.0.2 to 1.0.3.
* (#272) Bump jaq-core from 1.5.0 to 1.5.1
* (#273) Bump toml from 0.8.16 to 0.8.17
* (#283) Bump minijinja from 2.1.0 to 2.1.1

## [0.7.0] - 2024-07-22

What's Changed

* Add support for new custom semconv JQ filters by @lquerel.
* Update Weaver Forge documentation and include a step-by-step guide for codegen authors by @lquerel.

The following new filters have been added to the Weaver Forge:

* `semconv_group_attributes_by_root_namespace`: Groups the attributes by their root namespace.
* `semconv_attributes($options)`: Extracts and processes semantic convention attributes based on provided options. $options is an object that can contain:
  * `exclude_stability`: a list of stability levels to exclude.
  * `exclude_deprecated`: a boolean to exclude deprecated metrics.
  * `exclude_root_namespace`: a list of root namespaces to exclude.
* `semconv_attributes`: Convenience function to extract all attributes without any filtering options.
* `semconv_grouped_attributes($options)`: Groups the processed attributes by their root namespace based on provided options. $options is an object that can contain:
  * `exclude_stability`: a list of stability statuses to exclude.
  * `exclude_deprecated`: a boolean to exclude deprecated metrics.
  * `exclude_root_namespace`: a list of root namespaces to exclude.
* `semconv_grouped_attributes`: Convenience function to group all attributes by their root namespace without any filtering options.
* `semconv_group_metrics_by_root_namespace`: Groups the metrics by their root namespace.
* `semconv_metrics($options)`: Extracts and processes semantic convention metrics based on provided options. $options is an object that can contain:
  * `exclude_stability`: a list of stability statuses to exclude.
  * `exclude_deprecated`: a boolean to exclude deprecated metrics.
  * `exclude_root_namespace`: a list of root namespaces to exclude.
* `semconv_metrics`: Convenience function to extract all metrics without any filtering options.
* `semconv_grouped_metrics($options)`: Groups the processed metrics by their root namespace based on provided options. $options is an object that can contain:
  * `exclude_stability`: a list of stability statuses to exclude.
  * `exclude_deprecated`: a boolean to exclude deprecated metrics.
  * `exclude_root_namespace`: a list of root namespaces to exclude.
* `semconv_grouped_metrics`: Convenience function to group all metrics by their root namespace without any filtering options.

## [0.6.0] - 2024-07-16

What's Changed

* Support for Hierarchical Weaver Config: We have added support for hierarchical configuration in Weaver.
This allows more flexible and powerful configuration management. For more details, please refer to the
documentation on [configuration file loading order and overriding rules](https://github.com/open-telemetry/weaver/blob/main/docs/weaver-config.md#configuration-file-loading-order-and-overriding-rules). by @lquerel in https://github.com/open-telemetry/weaver/pull/231
* Support for MiniJinja py_compat Extensions: This release includes support for MiniJinja py_compat
extensions, enhancing compatibility with Python syntax. For more information, see the [documentation](https://github.com/open-telemetry/weaver/blob/main/crates/weaver_forge/README.md#jinja-filters). by @lquerel
in https://github.com/open-telemetry/weaver/pull/239

## New Contributors

* @haidong made a first contribution in https://github.com/open-telemetry/weaver/pull/237

## [0.5.0] - 2024-07-02

What's Changed

* Add optional variant to requirement_level. by @MadVikingGod in https://github.com/open-telemetry/weaver/pull/199
* Add semconv_const filter to support semantic convention namespacing rules. by @lquerel in https://github.com/open-telemetry/weaver/pull/200
* Add display_name field. by @joaopgrassi in https://github.com/open-telemetry/weaver/pull/202
* Bump regex from 1.10.4 to 1.10.5 by @dependabot in https://github.com/open-telemetry/weaver/pull/205
* Bump clap from 4.5.6 to 4.5.7 by @dependabot in https://github.com/open-telemetry/weaver/pull/206
* New entry in developer guide to describe the process of adding new fields in the semantic convention registry by @lquerel in https://github.com/open-telemetry/weaver/pull/209
* Add Embed option for single attributes by @trisch-me in https://github.com/open-telemetry/weaver/pull/212
* Bump include_dir from 0.7.3 to 0.7.4 by @dependabot in https://github.com/open-telemetry/weaver/pull/213
* Add support for post-resolution policies by @lquerel in https://github.com/open-telemetry/weaver/pull/214
* split_id filter is singular by @bryannaegele in https://github.com/open-telemetry/weaver/pull/217
* Add Jinja whitespace control by @joaopgrassi in https://github.com/open-telemetry/weaver/pull/224

## New Contributors
* @MadVikingGod made their first contribution in https://github.com/open-telemetry/weaver/pull/199
* @joaopgrassi made their first contribution in https://github.com/open-telemetry/weaver/pull/202
* @trisch-me made their first contribution in https://github.com/open-telemetry/weaver/pull/212
* @bryannaegele made their first contribution in https://github.com/open-telemetry/weaver/pull/217

**Full Changelog**: https://github.com/open-telemetry/weaver/compare/v0.4.0...v0.5.0


## [0.4.0] - 2024-06-04

What's Changed

* First cut at a developer's guide to help onboarding users. by @jsuereth in https://github.com/open-telemetry/weaver/pull/166
* Detect and Process Policy Files into SemConv Registry + Generic Diagnostic Reporting by @lquerel in https://github.com/open-telemetry/weaver/pull/153
* Bump gix from 0.62.0 to 0.63.0 by @dependabot in https://github.com/open-telemetry/weaver/pull/170
* Update opentelemetry rust API by @lquerel in https://github.com/open-telemetry/weaver/pull/169
* Bump serde from 1.0.202 to 1.0.203 by @dependabot in https://github.com/open-telemetry/weaver/pull/176
* Support for loading templates from the file system or from an embedded representation in the app's binary. by @lquerel in https://github.com/open-telemetry/weaver/pull/171
* Add support for List of Array examples. by @jerbly in https://github.com/open-telemetry/weaver/pull/177
* Add distribution (binaries + installers) publishing workflows. by @jsuereth in https://github.com/open-telemetry/weaver/pull/179
* Generate JSON Schema for both Resolved Telemetry Schema and Resolved Registry by @lquerel in https://github.com/open-telemetry/weaver/pull/187
* Update README.md, fix Weaver checker link by @xrmx in https://github.com/open-telemetry/weaver/pull/191
* Support command line parameters to add an additional layer of configurability in the documentation/code generator. by @lquerel in https://github.com/open-telemetry/weaver/pull/195

## New Contributors
* @jerbly made their first contribution in https://github.com/open-telemetry/weaver/pull/177
* @xrmx made their first contribution in https://github.com/open-telemetry/weaver/pull/191

**Full Changelog**: https://github.com/open-telemetry/weaver/compare/v0.3.0...v0.4.0


## [0.3.0] - 2024-05-16

What's Changed

- Additional filters and tests by @lquerel in https://github.com/open-telemetry/weaver/pull/163
    - `instantiated_type`: Filters a type to return the instantiated type.
    - `enum_type`: Filters a type to return the enum type or an error if the type is not an enum.
    - `capitalize_first`: Capitalizes the first letter of a string.
    - `map_text` introduces a second parameter to define the default value if the name of the text map or the input are not found in the `text_maps` section (optional parameter).
    - `enum`: Tests if an attribute has an enum type.
    - `simple_type`: Tests if a type is a simple type (i.e.: string | string[] | int | int[] | double | double[] | boolean | boolean[]).
    - `template_type`: Tests if a type is a template type (i.e.: template[]).
    - `enum_type`: Tests if a type is an enum type.


**Full Changelog**: https://github.com/open-telemetry/weaver/compare/v0.2.0...v0.3.0

## [0.2.0] - 2024-04-26

Updates for Semantic Convention markdown generation, and beginnings of a suite of utilities for code generation.

What's Changed:

- Working rust codegen example by @lquerel in https://github.com/open-telemetry/weaver/pull/136
- Markdown snippet generation now uses weaver_forge templating by @jsuereth in https://github.com/open-telemetry/weaver/pull/141
- New Jinja filters and predicates for OTel by @lquerel in https://github.com/open-telemetry/weaver/pull/143
- `attribute_sort` filter to weaver_forge by @jsuereth in https://github.com/open-telemetry/weaver/pull/144
- Expanding collection of filters by @lquerel in https://github.com/open-telemetry/weaver/pull/162
- (chore) Removal of Old Tera Templates by @lquerel in https://github.com/open-telemetry/weaver/pull/145
- (fix) Expand id parsing by @jsuereth in https://github.com/open-telemetry/weaver/pull/152
- (fix) Update weaver to understand deprecated enum values. by @jsuereth in https://github.com/open-telemetry/weaver/pull/139

**Full Changelog**: https://github.com/open-telemetry/weaver/compare/v0.1.0...v0.2.0

## [0.1.0] - 2024-04-24

Initial release of OpenTelemetry weaver for usage in semantic-conventions repository.

This is a PREVIEW release, and stability guarantees are loose prior to 1.0.

What's Changed:

- The Weaver project, initially hosted by F5, has been moved to open-telemetry/weaver. The project's objectives have
been redefined into two main phases/focuses: 1) semconv support, 2) application telemetry support.
- A Jinja-compatible template engine and a snippet-based generator have been completed and tested to support the
semantic-convention repository. The template engine can be used for both documentation and code generation.
- A new policy engine (based on rego) has been added to the project to externalize the declaration of policies and to
enhance the management, evolution, and maintainability of semantic conventions and application telemetry schemas. It leverages a set of rules or policies to ensure the coherence and quality of these conventions and schemas over time.
- A lot of documentation has been added to the entire project to make it easier to consume and contribute.
- A code coverage process has been implemented with the initial goal of keeping the project above 70% coverage.
- A process for cleaning up APIs has been initiated in anticipation of publishing the crates on crates.io. The
weaver_semconv crate is the first to undergo this process.

## [unreleased]

### 🚀 Features

- *(registry)* Improve resolved schema and registry api usability.
- *(registry)* Introduce the concept of named registries
- *(stats)* Implement registry stats command
- *(resolve)* Implement registry resolve command
- *(template)* Add a more complex example generating markdown files per group prefix
- *(template)* Reimplement template generation based on minijinja + jaq (jq-like filters)
- *(cli)* Add quiet mode
- *(generator)* Add support for all group types
- *(generator)* Add jq-like filter support to make artifact generation more flexible
- *(generator)* Complete the weaver registry generate command.
- *(cli)* Add update-markdown sub-command and align sub-command args in the registry command.
- *(registry)* Improve unit test to check the generated markdown
- *(registry)* Add unit test to check the generated markdown
- *(registry)* Generate markdown from jinja2 templates
- *(template)* Generate markdown files describing a registry
- *(template)* Add template syntax configuration
- *(template)* Initialize template engine with a root directory to support include clause.
- *(template)* Expose template.set_file_name method to dynamically define the file name of the output.
- *(template)* Generate registry from templates
- *(resolve)* Improve error reporting
- *(resolve)* Fix typo
- *(resolve)* Implement `include` constraint
- *(resolve)* Check `any_of` constraints
- *(template)* Integrate with minininja
- *(template)* Start integration of the case converter
- *(template)* Replace tera with minijinja to improve error handling
- *(registry)* Refactor registry sub-commands.
- *(registry)* Add `weaver check registry` command
- *(resolver)* Simplify semantic convention registry resolution function

### 🐛 Bug Fixes

- *(resolution)* Adjust other unit tests to take into account the fix
- *(resolution)* Make resolution process easy to test in unit tests
- *(resolution)* Fix resolution order
- *(resolution)* Create minimal example reproducing the bug

### 📚 Documentation

- *(template)* Add documentation to describe the template engine.
- Describe crates layout and add README.md files for every crates in the workspace.
- Clean up README.md

### 🧪 Testing

- *(integration)* Create integration test to check parsing and resolution of the official semconv repo.

### ⚙️ Miscellaneous Tasks

- *(coverage)* Improve test coverage
- *(coverage)* Remove xtask and main command line from the code coverage
- *(coverage)* Apply `tarpaulin` coverage to the entire workspace
- *(install)* Add `cargo tarpaulin` in the list of tools to install
- *(build)* Trigger ci.yml workflow for all push and pull request
- *(coverage)* Add test code coverage with cargo tarpaulin
- *(clippy)* Add more clippy lints
- *(clippy)* Fix more clippy issues
- *(clippy)* Fix explicit_into_iter_loop clippy issue
- *(git)* Make the output dir invisible for git
- *(changelog)* Add git cliff configuration
- *(code)* Make error enums non-exhaustive
- *(code)* Implement #54
- *(code)* Fix str_to_string clippy lint issues
- *(code)* Implement #54 + new clippy lint rule
- *(build)* Fix doc lint issue
- *(build)* Fix GH action
- *(build)* Add xtask
- *(build)* Replace script/check_workspace with cargo xtask validate
- *(build)* Define lint rules globally from the cargo workspace
- *(build)* Clippy lint rules to remove unwrap and enforce must_use when needed
- *(build)* Fix clippy issues
- *(doc)* Update README.md to describe check and generate sub-commands
- *(build)* Fix clippy issue
- *(build)* Fix merge issue.
- *(build)* Update cargo lock
- *(compatibility)* Align attribute type and examples definitions
- *(compatibility)* Align requirement level definition
- *(compatibility)* Align stability definition
- *(compatibility)* Make resolved registry compatible with official registry syntax
- *(clippy)* Fix clippy lint issues
- *(error)* Improve compound error management
- *(ci)* Fix toolchain version issue
- *(ci)* Attempt to fix toolchain version issue
- *(build)* Fix ci workflow
- *(build)* Fix scripts path
- *(build)* Remove allowed-external-types.toml files from the Typos control.
- *(build)* Add control procedures for workspace and public API policies
- *(build)* Run build and test only with ubuntu target for now.
- *(build)* Remove macos target for the build (API rate limit reached, we need to figure out that later).
- Add cargo lock file.
- *(dep)* Bump dependency versions
- Migrate f5/otel-weaver repo to open-telemetry/weaver repo<|MERGE_RESOLUTION|>--- conflicted
+++ resolved
@@ -24,17 +24,13 @@
   * Fixed bug in `check` if `--skip-policies` was specified then it would not fail for any validation errors.
 * Semantic Conventions Issue [#1513](https://github.com/open-telemetry/semantic-conventions/issues/1513) - Make span_kind required in yaml and break down multi-kind span definitions - ([#542](https://github.com/open-telemetry/weaver/pull/542) by @jerbly).
   * Updated the EBNF and JSON schema to define `span_kind` as mandatory for `span` group types. Added a group validity check as a warning.
-<<<<<<< HEAD
+* First iteration of the new command: `registry emit`. Emits a semantic convention registry as example spans to your OTLP receiver. This may be useful in testing/simulation scenarios. ([#549](https://github.com/open-telemetry/weaver/pull/549) by @jerbly)
 * For issue [#569](Add include_stability config into semconv_grouped_attributes): added `stable_only` boolean flag as a parameter for
   `semconv_signal`, `semconv_grouped_attributes`, and other `semconv_*` JQ semconv helpers. When `stable_only` is set to `true`,
   corresponding helper function returns stable conventions only. If the flag is not set or set to false, stability filtering does not apply.
   It's recommended to use `stable_only` flag instead of `exclude_stability` parameter.
   ([#588](https://github.com/open-telemetry/weaver/pull/588))
-=======
-* First iteration of the new command: `registry emit`. Emits a semantic convention registry as example spans to your OTLP receiver. This may be useful in testing/simulation scenarios. ([#549](https://github.com/open-telemetry/weaver/pull/549) by @jerbly)
-
-
->>>>>>> 0b56e7f2
+
 
 ## [0.12.0] - 2024-12-09
 
