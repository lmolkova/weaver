// SPDX-License-Identifier: Apache-2.0

//! Builtin advisors

use std::{
    collections::{BTreeMap, HashSet},
    path::PathBuf,
    rc::Rc,
};

use serde::Serialize;
use serde_json::Value;
use weaver_checker::{
    violation::{Advice, AdviceLevel, Violation},
    Engine,
};
use weaver_forge::{jq, registry::ResolvedGroup};
use weaver_resolved_schema::attribute::Attribute;
use weaver_semconv::{
    attribute::{AttributeType, PrimitiveOrArrayTypeSpec, TemplateTypeSpec, ValueSpec},
    deprecated::Deprecated,
    stability::Stability,
};

use crate::{
    live_checker::LiveChecker, sample_attribute::SampleAttribute, sample_metric::SampleInstrument,
    Error, SampleRef,
};

/// Embedded default live check rego policies
pub const DEFAULT_LIVE_CHECK_REGO: &str =
    include_str!("../../../defaults/policies/live_check_advice/otel.rego");

/// Default live check rego policy path - used in error messages
pub const DEFAULT_LIVE_CHECK_REGO_POLICY_PATH: &str =
    "defaults/policies/live_check_advice/otel.rego";

/// Embedded default live check jq preprocessor
pub const DEFAULT_LIVE_CHECK_JQ: &str = include_str!("../../../defaults/jq/advice.jq");

/// Provides advice on a sample
pub trait Advisor {
    /// Provide advice on a sample
    fn advise(
        &mut self,
        sample: SampleRef<'_>,
        registry_attribute: Option<Rc<Attribute>>,
        registry_group: Option<Rc<ResolvedGroup>>,
    ) -> Result<Vec<Advice>, Error>;
}

fn deprecated_to_value(deprecated: &Deprecated) -> Value {
    match deprecated {
        Deprecated::Renamed { .. } => Value::String("renamed".to_owned()),
        Deprecated::Obsoleted { .. } => Value::String("obsoleted".to_owned()),
        Deprecated::Uncategorized { .. } => Value::String("uncategorized".to_owned()),
    }
}

/// An advisor that checks if an attribute is deprecated
pub struct DeprecatedAdvisor;
impl Advisor for DeprecatedAdvisor {
    fn advise(
        &mut self,
        sample: SampleRef<'_>,
        registry_attribute: Option<Rc<Attribute>>,
        registry_group: Option<Rc<ResolvedGroup>>,
    ) -> Result<Vec<Advice>, Error> {
        match sample {
            SampleRef::Attribute(_sample_attribute) => {
                let mut advices = Vec::new();
                if let Some(attribute) = registry_attribute {
                    if let Some(deprecated) = &attribute.deprecated {
                        advices.push(Advice {
                            advice_type: "deprecated".to_owned(),
<<<<<<< HEAD
                            value: match deprecated {
                                Deprecated::Renamed { .. } => Value::String("renamed".to_owned()),
                                Deprecated::Obsoleted { .. } => {
                                    Value::String("obsoleted".to_owned())
                                }
                                Deprecated::Unspecified { .. }
                                | Deprecated::Uncategorized { .. } => {
                                    Value::String("uncategorized".to_owned())
                                }
                            },
=======
                            value: deprecated_to_value(deprecated),
                            message: deprecated.to_string(),
                            advice_level: AdviceLevel::Violation,
                        });
                    }
                }
                Ok(advices)
            }
            SampleRef::Metric(_sample_metric) => {
                let mut advices = Vec::new();
                if let Some(group) = registry_group {
                    if let Some(deprecated) = &group.deprecated {
                        advices.push(Advice {
                            advice_type: "deprecated".to_owned(),
                            value: deprecated_to_value(deprecated),
>>>>>>> e5b5a3aa
                            message: deprecated.to_string(),
                            advice_level: AdviceLevel::Violation,
                        });
                    }
                }
                Ok(advices)
            }
            _ => Ok(Vec::new()),
        }
    }
}

/// An advisor that checks if an attribute is stable from the stability field in the semantic convention
/// The value will be the stability level
pub struct StabilityAdvisor;
// TODO: Configurable Advice level, strictly stable would mean Violation

impl Advisor for StabilityAdvisor {
    fn advise(
        &mut self,
        sample: SampleRef<'_>,
        registry_attribute: Option<Rc<Attribute>>,
        registry_group: Option<Rc<ResolvedGroup>>,
    ) -> Result<Vec<Advice>, Error> {
        match sample {
            SampleRef::Attribute(_sample_attribute) => {
                let mut advices = Vec::new();
                if let Some(attribute) = registry_attribute {
                    match attribute.stability {
                        Some(ref stability) if *stability != Stability::Stable => {
                            advices.push(Advice {
                                advice_type: "stability".to_owned(),
                                value: Value::String(stability.to_string()),
                                message: "Is not stable".to_owned(),
                                advice_level: AdviceLevel::Improvement,
                            });
                        }
                        _ => {}
                    }
                }
                Ok(advices)
            }
            SampleRef::Metric(_sample_metric) => {
                let mut advices = Vec::new();
                if let Some(group) = registry_group {
                    match group.stability {
                        Some(ref stability) if *stability != Stability::Stable => {
                            advices.push(Advice {
                                advice_type: "stability".to_owned(),
                                value: Value::String(stability.to_string()),
                                message: "Is not stable".to_owned(),
                                advice_level: AdviceLevel::Improvement,
                            });
                        }
                        _ => {}
                    }
                }
                Ok(advices)
            }
            _ => Ok(Vec::new()),
        }
    }
}

/// An advisor that checks if an attribute has the correct type
pub struct TypeAdvisor;

/// Checks if required attributes from a resolved group are present in a list of attributes
/// Returns a list of advice for missing attributes
fn check_required_attributes(
    required_attributes: &[Attribute],
    attributes: &[SampleAttribute],
) -> Vec<Advice> {
    // Create a HashSet of attribute names for O(1) lookups
    let attribute_set: HashSet<_> = attributes.iter().map(|attr| &attr.name).collect();

    let mut advice_list = Vec::new();
    for required_attribute in required_attributes {
        if !attribute_set.contains(&required_attribute.name) {
            advice_list.push(Advice {
                advice_type: "attribute_required".to_owned(),
                value: Value::String(required_attribute.name.clone()),
                message: "Attribute is required".to_owned(),
                advice_level: AdviceLevel::Violation,
            });
        }
    }
    advice_list
}

impl Advisor for TypeAdvisor {
    fn advise(
        &mut self,
        sample: SampleRef<'_>,
        registry_attribute: Option<Rc<Attribute>>,
        registry_group: Option<Rc<ResolvedGroup>>,
    ) -> Result<Vec<Advice>, Error> {
        match sample {
            SampleRef::Attribute(sample_attribute) => {
                // Only provide advice if the attribute is a match and the type is present
                match (registry_attribute, sample_attribute.r#type.as_ref()) {
                    (Some(semconv_attribute), Some(attribute_type)) => {
                        let semconv_attribute_type = match &semconv_attribute.r#type {
                            AttributeType::PrimitiveOrArray(primitive_or_array_type_spec) => {
                                primitive_or_array_type_spec
                            }
                            AttributeType::Template(template_type_spec) => {
                                &match template_type_spec {
                                    TemplateTypeSpec::Boolean => PrimitiveOrArrayTypeSpec::Boolean,
                                    TemplateTypeSpec::Int => PrimitiveOrArrayTypeSpec::Int,
                                    TemplateTypeSpec::Double => PrimitiveOrArrayTypeSpec::Double,
                                    TemplateTypeSpec::String => PrimitiveOrArrayTypeSpec::String,
                                    TemplateTypeSpec::Any => PrimitiveOrArrayTypeSpec::Any,
                                    TemplateTypeSpec::Strings => PrimitiveOrArrayTypeSpec::Strings,
                                    TemplateTypeSpec::Ints => PrimitiveOrArrayTypeSpec::Ints,
                                    TemplateTypeSpec::Doubles => PrimitiveOrArrayTypeSpec::Doubles,
                                    TemplateTypeSpec::Booleans => {
                                        PrimitiveOrArrayTypeSpec::Booleans
                                    }
                                }
                            }
                            AttributeType::Enum { .. } => {
                                // Special case: Enum variants can be either string or int
                                if attribute_type != &PrimitiveOrArrayTypeSpec::String
                                    && attribute_type != &PrimitiveOrArrayTypeSpec::Int
                                {
                                    return Ok(vec![Advice {
                                        advice_type: "type_mismatch".to_owned(),
                                        value: Value::String(attribute_type.to_string()),
                                        message: "Type should be `string` or `int`".to_owned(),
                                        advice_level: AdviceLevel::Violation,
                                    }]);
                                } else {
                                    return Ok(Vec::new());
                                }
                            }
                        };

                        if !attribute_type.is_compatible(semconv_attribute_type) {
                            Ok(vec![Advice {
                                advice_type: "type_mismatch".to_owned(),
                                value: Value::String(attribute_type.to_string()),
                                message: format!("Type should be `{}`", semconv_attribute_type),
                                advice_level: AdviceLevel::Violation,
                            }])
                        } else {
                            Ok(Vec::new())
                        }
                    }
                    _ => Ok(Vec::new()),
                }
            }
            SampleRef::Metric(sample_metric) => {
                // Check the instrument and unit of the metric
                let mut advice_list = Vec::new();
                if let Some(semconv_metric) = registry_group {
                    match &sample_metric.instrument {
                        SampleInstrument::Unsupported(name) => {
                            advice_list.push(Advice {
                                advice_type: "unsupported_instrument".to_owned(),
                                value: name.as_str().into(),
                                message: "Instrument is not supported".to_owned(),
                                advice_level: AdviceLevel::Violation,
                            });
                        }
                        SampleInstrument::Supported(sample_instrument) => {
                            if let Some(semconv_instrument) = &semconv_metric.instrument {
                                if semconv_instrument != sample_instrument {
                                    advice_list.push(Advice {
                                        advice_type: "instrument_mismatch".to_owned(),
                                        value: Value::String(sample_instrument.to_string()),
                                        message: format!(
                                            "Instrument should be `{}`",
                                            sample_instrument
                                        ),
                                        advice_level: AdviceLevel::Violation,
                                    });
                                }
                            }
                        }
                    }

                    if let Some(semconv_unit) = &semconv_metric.unit {
                        if semconv_unit != &sample_metric.unit {
                            advice_list.push(Advice {
                                advice_type: "unit_mismatch".to_owned(),
                                value: Value::String(sample_metric.unit.clone()),
                                message: format!("Unit should be `{}`", semconv_unit),
                                advice_level: AdviceLevel::Violation,
                            });
                        }
                    }
                }
                Ok(advice_list)
            }
            SampleRef::NumberDataPoint(sample_number_data_point) => {
                if let Some(semconv_metric) = registry_group {
                    Ok(check_required_attributes(
                        &semconv_metric.attributes,
                        &sample_number_data_point.attributes,
                    ))
                } else {
                    Ok(Vec::new())
                }
            }
            SampleRef::HistogramDataPoint(sample_histogram_data_point) => {
                if let Some(semconv_metric) = registry_group {
                    Ok(check_required_attributes(
                        &semconv_metric.attributes,
                        &sample_histogram_data_point.attributes,
                    ))
                } else {
                    Ok(Vec::new())
                }
            }
            _ => Ok(Vec::new()),
        }
    }
}

/// An advisor that reports if the given value is not a defined variant in the enum
pub struct EnumAdvisor;
impl Advisor for EnumAdvisor {
    fn advise(
        &mut self,
        sample: SampleRef<'_>,
        registry_attribute: Option<Rc<Attribute>>,
        _registry_group: Option<Rc<ResolvedGroup>>,
    ) -> Result<Vec<Advice>, Error> {
        match sample {
            SampleRef::Attribute(sample_attribute) => {
                // Only provide advice if the registry_attribute is an enum and the attribute has a value and type
                match (
                    registry_attribute,
                    sample_attribute.value.as_ref(),
                    sample_attribute.r#type.as_ref(),
                ) {
                    (Some(semconv_attribute), Some(attribute_value), Some(attribute_type)) => {
                        if let AttributeType::Enum { members, .. } = &semconv_attribute.r#type {
                            let mut is_found = false;
                            for member in members {
                                if match attribute_type {
                                    PrimitiveOrArrayTypeSpec::Int => {
                                        if let Some(int_value) = attribute_value.as_i64() {
                                            member.value == ValueSpec::Int(int_value)
                                        } else {
                                            false
                                        }
                                    }
                                    PrimitiveOrArrayTypeSpec::String => {
                                        if let Some(string_value) = attribute_value.as_str() {
                                            member.value
                                                == ValueSpec::String(string_value.to_owned())
                                        } else {
                                            false
                                        }
                                    }
                                    _ => {
                                        // Any other type is not supported - the TypeAdvisor should have already caught this
                                        return Ok(Vec::new());
                                    }
                                } {
                                    is_found = true;
                                    break;
                                }
                            }

                            if !is_found {
                                return Ok(vec![Advice {
                                    advice_type: "undefined_enum_variant".to_owned(),
                                    value: attribute_value.clone(),
                                    message: "Is not a defined variant".to_owned(),
                                    advice_level: AdviceLevel::Information,
                                }]);
                            }
                        }
                        Ok(Vec::new())
                    }
                    _ => Ok(Vec::new()),
                }
            }
            _ => Ok(Vec::new()),
        }
    }
}

/// An advisor which runs a rego policy on the attribute
pub struct RegoAdvisor {
    engine: Engine,
}
impl RegoAdvisor {
    /// Create a new RegoAdvisor
    pub fn new(
        live_checker: &LiveChecker,
        policy_dir: &Option<PathBuf>,
        jq_preprocessor: &Option<PathBuf>,
    ) -> Result<Self, Error> {
        let mut engine = Engine::new();
        if let Some(path) = policy_dir {
            let _ = engine
                .add_policies(path, "*.rego")
                .map_err(|e| Error::AdviceError {
                    error: e.to_string(),
                })?;
        } else {
            let _ = engine
                .add_policy(DEFAULT_LIVE_CHECK_REGO_POLICY_PATH, DEFAULT_LIVE_CHECK_REGO)
                .map_err(|e| Error::AdviceError {
                    error: e.to_string(),
                })?;
        }

        // If there is a jq preprocessor then pass the live_checker data through it before adding it to the engine
        // Otherwise use the default jq preprocessor
        let jq_filter = if let Some(path) = jq_preprocessor {
            std::fs::read_to_string(path).map_err(|e| Error::AdviceError {
                error: e.to_string(),
            })?
        } else {
            DEFAULT_LIVE_CHECK_JQ.to_owned()
        };

        let jq_result = jq::execute_jq(
            &serde_json::to_value(live_checker).map_err(|e| Error::AdviceError {
                error: e.to_string(),
            })?,
            &jq_filter,
            &BTreeMap::new(),
        )
        .map_err(|e| Error::AdviceError {
            error: e.to_string(),
        })?;

        engine
            .add_data(&jq_result)
            .map_err(|e| Error::AdviceError {
                error: e.to_string(),
            })?;

        Ok(RegoAdvisor { engine })
    }

    fn check<T>(&mut self, input: T) -> Result<Vec<Advice>, Error>
    where
        T: Serialize,
    {
        self.engine
            .set_input(&input)
            .map_err(|e| Error::AdviceError {
                error: e.to_string(),
            })?;
        let violations = self
            .engine
            .check(weaver_checker::PolicyStage::LiveCheckAdvice)
            .map_err(|e| Error::AdviceError {
                error: e.to_string(),
            })?;
        // Extract advice from violations
        Ok(violations
            .iter()
            .filter_map(|violation| {
                if let Violation::Advice(advice) = violation {
                    Some(advice.clone())
                } else {
                    None
                }
            })
            .collect::<Vec<Advice>>())
    }
}

/// Input data for the check function
#[derive(Serialize)]
struct RegoInput<'a> {
    sample: SampleRef<'a>,
    registry_attribute: Option<Rc<Attribute>>,
    registry_group: Option<Rc<ResolvedGroup>>,
}

impl Advisor for RegoAdvisor {
    fn advise(
        &mut self,
        sample: SampleRef<'_>,
        registry_attribute: Option<Rc<Attribute>>,
        registry_group: Option<Rc<ResolvedGroup>>,
    ) -> Result<Vec<Advice>, Error> {
        self.check(RegoInput {
            sample,
            registry_attribute,
            registry_group,
        })
    }
}<|MERGE_RESOLUTION|>--- conflicted
+++ resolved
@@ -53,7 +53,9 @@
     match deprecated {
         Deprecated::Renamed { .. } => Value::String("renamed".to_owned()),
         Deprecated::Obsoleted { .. } => Value::String("obsoleted".to_owned()),
-        Deprecated::Uncategorized { .. } => Value::String("uncategorized".to_owned()),
+        Deprecated::Uncategorized { .. } | Deprecated::Unspecified { .. } => {
+            Value::String("uncategorized".to_owned())
+        }
     }
 }
 
@@ -73,18 +75,6 @@
                     if let Some(deprecated) = &attribute.deprecated {
                         advices.push(Advice {
                             advice_type: "deprecated".to_owned(),
-<<<<<<< HEAD
-                            value: match deprecated {
-                                Deprecated::Renamed { .. } => Value::String("renamed".to_owned()),
-                                Deprecated::Obsoleted { .. } => {
-                                    Value::String("obsoleted".to_owned())
-                                }
-                                Deprecated::Unspecified { .. }
-                                | Deprecated::Uncategorized { .. } => {
-                                    Value::String("uncategorized".to_owned())
-                                }
-                            },
-=======
                             value: deprecated_to_value(deprecated),
                             message: deprecated.to_string(),
                             advice_level: AdviceLevel::Violation,
@@ -100,7 +90,6 @@
                         advices.push(Advice {
                             advice_type: "deprecated".to_owned(),
                             value: deprecated_to_value(deprecated),
->>>>>>> e5b5a3aa
                             message: deprecated.to_string(),
                             advice_level: AdviceLevel::Violation,
                         });
